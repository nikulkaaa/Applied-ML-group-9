import os
import cv2
import dlib
import numpy as np
from retinaface import RetinaFace
from tensorflow.keras.preprocessing import image

# initialize the Dlib face detector and landmark predictor
detector = dlib.get_frontal_face_detector()
predictor = dlib.shape_predictor('shape_predictor_68_face_landmarks.dat')

def detect_face(image_path, margin=10, img_size=(128, 128)):
    """
    Detects and crops faces from the input image using RetinaFace.
    Args:
        image_path (str): Path to the image file.
        margin (int): Margin to add around the detected face.
        img_size (tuple): Size to resize the cropped face to.
    Returns:
        np.ndarray or None: Cropped and resized face, or None if no face is found.
    """
    img = cv2.imread(image_path)
    if img is None:
        print(f"Image not found: {image_path}")
        return None

    img_rgb = cv2.cvtColor(img, cv2.COLOR_BGR2RGB)
    
    # Use RetinaFace for initial face detection
    detector_retina = RetinaFace()
    results = detector_retina.predict(img_rgb)

    if not results:
        print(f"No faces detected in {image_path}")
        return None

    face = results[0]

    x1, y1, x2, y2 = face['x1'], face['y1'], face['x2'], face['y2']

    # Apply margin
    x1 = max(0, x1 - margin)
    y1 = max(0, y1 - margin)
    x2 = min(img_rgb.shape[1], x2 + margin)
    y2 = min(img_rgb.shape[0], y2 + margin)

    # Crop the face
    cropped_face = img_rgb[y1:y2, x1:x2]
    
    # Align the face using Dlib's 68-point landmarks
    aligned_face = align_face(cropped_face)

    # Resize the aligned face to the right size
    aligned_face_resized = cv2.resize(aligned_face, img_size)

    return aligned_face_resized

def align_face(face_img):
    """
    Align the face based on the eye locations using Dlib's 68-point facial landmarks.
    
    Args:
        face_img (np.ndarray): Cropped face image.
    
    Returns:
        np.ndarray: Aligned face image.
    """
    # Convert the image to grayscale for Dlib
    gray = cv2.cvtColor(face_img, cv2.COLOR_RGB2GRAY)
    
    # Detect faces in the image
    faces = detector(gray)
    if len(faces) == 0:
        print("No face detected for alignment.")
        return face_img

    # Assume the first face is the target
    shape = predictor(gray, faces[0])

    # Get the coordinates of the eyes (left eye and right eye)
    left_eye = (shape.part(36).x, shape.part(36).y)
    right_eye = (shape.part(45).x, shape.part(45).y)
    
    # Calculate the center of the eyes
    eye_center = ((left_eye[0] + right_eye[0]) // 2, (left_eye[1] + right_eye[1]) // 2)

    # Calculate the angle of rotation to align the eyes horizontally
    dx = right_eye[0] - left_eye[0]
    dy = right_eye[1] - left_eye[1]
    angle = np.degrees(np.arctan2(dy, dx))

    # Get the rotation matrix and rotate the image to align the eyes
    matrix = cv2.getRotationMatrix2D(eye_center, angle, scale=1)
    aligned_face = cv2.warpAffine(face_img, matrix, (face_img.shape[1], face_img.shape[0]))

    return aligned_face

def process_images(input_folder, output_folder, label, img_size=(128, 128), margin=10):
    """
    Processes all images in the input folder, detects faces, crops, aligns, and resizes them, 
    and saves them to the output folder.
    Args:
        input_folder (str): Path to the folder containing input images.
        output_folder (str): Path to the folder where processed images will be saved.
        label (int): The label for the images (0 for real, 1 for fake).
<<<<<<< HEAD
        img_size (tuple): Target image size for resizing (default 128x128).
        margin (int): Margin to add around the detected face (default 10).
=======
        img_size (tuple): Target image size for resizing.
        margin (int): Margin to add around the detected face.
>>>>>>> 50ff4536
    """
    if not os.path.exists(output_folder):
        os.makedirs(output_folder)
    
    for filename in os.listdir(input_folder):
<<<<<<< HEAD
        # Get the full path to the image
        img_path = os.path.join(input_folder, filename)
        
        if filename.endswith(".jpg") or filename.endswith(".png"):
            # Detect face, align, and crop the image
            cropped_face = detect_face(img_path, margin, img_size)
            
            if cropped_face is not None:
                # Save the cropped face image to the output folder
                output_img_path = os.path.join(output_folder, filename)
                # Convert back to BGR for saving
=======
        if filename.endswith(".jpg") or filename.endswith(".png"):
            output_img_path = os.path.join(output_folder, filename)

            # Skip if already processed
            if os.path.exists(output_img_path):
                print(f"Skipping {filename}, already processed.")
                continue

            img_path = os.path.join(input_folder, filename)
            cropped_face = detect_face(img_path, margin, img_size)
            
            if cropped_face is not None:
>>>>>>> 50ff4536
                cv2.imwrite(output_img_path, cv2.cvtColor(cropped_face, cv2.COLOR_RGB2BGR))
                print(f"Processed {filename} with label {label}")
            else:
                print(f"Skipped {filename}: No face detected.")

def preprocess_data():
    """
    Preprocesses the data for training, validation, and testing by detecting faces and saving them to respective folders.
    """
    # Paths to the input data (folders with images)
    train_folder_real = 'project_name/data/mini_dataset/Real/'
    train_folder_fake = 'project_name/data/mini_dataset/Fake/'
    # validation_folder_real = 'project_name/baby_dataset/Validation/Real/'
    # validation_folder_fake = 'project_name/baby_dataset/Validation/Fake/'
    # test_folder_real = 'project_name/baby_dataset/Test/Real/'
    # test_folder_fake = 'project_name/baby_dataset/Test/Fake/'
    
    # Paths to the output data (folders to save cropped faces)
    output_train_folder_fake = 'project_name/baby_dataset/preprocessed_eye_align/Train/Fake/'
    # output_validation_folder_fake = 'project_name/baby_dataset/preprocessed/Validation/Fake/'
    # output_test_folder_fake = 'project_name/baby_dataset/preprocessed/Test/Fake/'
    output_train_folder_real = 'project_name/baby_dataset/preprocessed_eye_align/Train/Real/'
    # output_validation_folder_real = 'project_name/baby_dataset/preprocessed/Validation/Real/'
    # output_test_folder_real = 'project_name/baby_dataset/preprocessed/Test/Real/'
    
    # Process the images in each folder with their respective labels
    process_images(train_folder_real, output_train_folder_real, label=0)
    process_images(train_folder_fake, output_train_folder_fake, label=1)
    # process_images(validation_folder_real, output_validation_folder_real, label=0)
    # process_images(validation_folder_fake, output_validation_folder_fake, label=1)
    # process_images(test_folder_real, output_test_folder_real, label=0)
    # process_images(test_folder_fake, output_test_folder_fake, label=1)

if __name__ == '__main__':
    preprocess_data()<|MERGE_RESOLUTION|>--- conflicted
+++ resolved
@@ -103,22 +103,18 @@
         input_folder (str): Path to the folder containing input images.
         output_folder (str): Path to the folder where processed images will be saved.
         label (int): The label for the images (0 for real, 1 for fake).
-<<<<<<< HEAD
-        img_size (tuple): Target image size for resizing (default 128x128).
+        img_size (tuple): Target image size for resizing (default 1298x128).
         margin (int): Margin to add around the detected face (default 10).
-=======
-        img_size (tuple): Target image size for resizing.
-        margin (int): Margin to add around the detected face.
->>>>>>> 50ff4536
     """
+    # Create the output folder if it doesn't exist
     if not os.path.exists(output_folder):
         os.makedirs(output_folder)
     
     for filename in os.listdir(input_folder):
-<<<<<<< HEAD
-        # Get the full path to the image
+        # Construct the full path to the image
         img_path = os.path.join(input_folder, filename)
         
+        # Loop over each image in the input folder
         if filename.endswith(".jpg") or filename.endswith(".png"):
             # Detect face, align, and crop the image
             cropped_face = detect_face(img_path, margin, img_size)
@@ -127,20 +123,6 @@
                 # Save the cropped face image to the output folder
                 output_img_path = os.path.join(output_folder, filename)
                 # Convert back to BGR for saving
-=======
-        if filename.endswith(".jpg") or filename.endswith(".png"):
-            output_img_path = os.path.join(output_folder, filename)
-
-            # Skip if already processed
-            if os.path.exists(output_img_path):
-                print(f"Skipping {filename}, already processed.")
-                continue
-
-            img_path = os.path.join(input_folder, filename)
-            cropped_face = detect_face(img_path, margin, img_size)
-            
-            if cropped_face is not None:
->>>>>>> 50ff4536
                 cv2.imwrite(output_img_path, cv2.cvtColor(cropped_face, cv2.COLOR_RGB2BGR))
                 print(f"Processed {filename} with label {label}")
             else:
